--- conflicted
+++ resolved
@@ -123,12 +123,11 @@
 	unsigned int flags;
 	int error;
 } test_data[] = {
-	{
-	&bfd, 0, 1, SYNC_FILE_RANGE_WRITE, EBADF}, {
-	&sfd, 0, 1, SYNC_FILE_RANGE_WAIT_AFTER, ESPIPE}, {
-	&filed, -1, 1, SYNC_FILE_RANGE_WAIT_BEFORE, EINVAL}, {
-	&filed, 0, -1, SYNC_FILE_RANGE_WRITE, EINVAL}, {
-	&filed, 0, 1, SYNC_FILE_RANGE_INVALID, EINVAL}
+	{ &bfd, 0, 1, SYNC_FILE_RANGE_WRITE, EBADF},
+	{ &sfd, 0, 1, SYNC_FILE_RANGE_WAIT_AFTER, ESPIPE},
+	{ &filed, -1, 1, SYNC_FILE_RANGE_WAIT_BEFORE, EINVAL},
+	{ &filed, 0, -1, SYNC_FILE_RANGE_WRITE, EINVAL},
+	{ &filed, 0, 1, SYNC_FILE_RANGE_INVALID, EINVAL}
 };
 
 int TST_TOTAL = sizeof(test_data) / sizeof(test_data[0]);
@@ -161,15 +160,11 @@
 
 	/* close the file we have open */
 	if (close(filed) == -1) {
-		tst_resm(TWARN, "close(%s) Failed, errno=%d : %s", filename,
-			 errno, strerror(errno));
+		tst_resm(TWARN|TERRNO, "close(%s) failed", filename);
 	}
 
 	/* Remove tmp dir and all files in it */
 	tst_rmdir();
-
-	/* exit with return code appropriate for results */
-	tst_exit();
 }
 
 /* Local  Functions */
@@ -203,15 +198,11 @@
 
 	sprintf(filename, "tmpfile_%d", getpid());
 	if ((filed = open(filename, O_RDWR | O_CREAT, 0700)) == -1) {
-		tst_brkm(TBROK, cleanup,
-			 "open(%s, O_RDWR|O_CREAT,0700) Failed, errno=%d : %s",
-			 filename, errno, strerror(errno));
-
-	}
-
-	sfd = open(spl_file, O_RDWR | O_CREAT, 0700);
-
-	return;
+		tst_brkm(TBROK|TERRNO, cleanup,
+			 "open(%s, O_RDWR|O_CREAT,0700) failed", filename);
+	}
+
+	sfd = open(spl_file, O_RDWR|O_CREAT, 0700);
 }
 
 /*****************************************************************************
@@ -258,75 +249,55 @@
 /*	     On success - exits with 0 exit value.			  */
 /*									    */
 /******************************************************************************/
-int main(int ac,		/* number of command line parameters		      */
-	 char **av)
-{				/* pointer to the array of the command line parameters.   */
+int main(int ac, char **av)
+{
 
 	int test_index = 0;
-	int lc;
 	char *msg;
 
- /***************************************************************
-	      parse standard options$
-  ********************************************************************/
 	if ((msg = parse_opts(ac, av, NULL, NULL)) != NULL)
-<<<<<<< HEAD
 		tst_brkm(TBROK, NULL, "OPTION PARSING ERROR - %s", msg);
-=======
-		tst_brkm(TBROK, cleanup, "OPTION PARSING ERROR - %s", msg);
->>>>>>> e1f008ec
 
 #if defined(__powerpc__) || defined(__powerpc64__)	/* for PPC, kernel version > 2.6.21 needed */
 	if (tst_kvercmp(2, 16, 22) < 0) {
-		tst_resm(TCONF, "System doesn't support execution of the test");
-		tst_exit();
+		tst_brkm(TCONF, NULL, "System doesn't support execution of the test");
 	}
 #else
 	/* For other archs, need kernel version > 2.6.16 */
 
 	if (tst_kvercmp(2, 6, 17) < 0) {
-		tst_resm(TCONF, "System doesn't support execution of the test");
-		tst_exit();
-	}
-#endif
-
-/* perform global test setup, call setup() function. */
+		tst_brkm(TCONF, NULL, "System doesn't support execution of the test");
+	}
+#endif
+
 	setup();
 
-	for (lc = 0; TEST_LOOPING(lc); lc++) {
-		/* reset Tst_count in case we are looping. */
-		Tst_count = 0;
-
-		for (test_index = 0; test_index < TST_TOTAL; test_index++) {
-			TEST(syncfilerange
-			     (*(test_data[test_index].fd),
-			      test_data[test_index].offset,
-			      test_data[test_index].nbytes,
-			      test_data[test_index].flags));
-
-			if (TEST_RETURN != -1) {
-				tst_resm(TFAIL,
-					"call succeeded unexpectedly "
-					"(%ld != -1)", TEST_RETURN);
-				continue;
-			}
-
-			TEST_ERROR_LOG(TEST_ERRNO);
-
-			if (TEST_ERRNO == test_data[test_index].error) {
-				tst_resm(TPASS, "expected failure - "
-					 "errno = %d : %s", TEST_ERRNO,
-					 strerror(TEST_ERRNO));
-			} else {
-				tst_resm(TFAIL, "unexpected error - %d : %s - "
-					 "expected %d", TEST_ERRNO,
-					 strerror(TEST_ERRNO),
-					 test_data[test_index].error);
-			}
+	for (test_index = 0; test_index < TST_TOTAL; test_index++) {
+		TEST(syncfilerange
+		     (*(test_data[test_index].fd),
+		      test_data[test_index].offset,
+		      test_data[test_index].nbytes,
+		      test_data[test_index].flags));
+
+		if (TEST_RETURN != -1) {
+			tst_resm(TFAIL,
+				"call succeeded unexpectedly (%ld != -1)",
+				TEST_RETURN);
+			continue;
 		}
 
+		TEST_ERROR_LOG(TEST_ERRNO);
+
+		if (TEST_ERRNO == test_data[test_index].error) {
+			tst_resm(TPASS|TTERRNO, "got expected error");
+		} else {
+			tst_resm(TFAIL|TTERRNO, "got unexpected error; "
+				 "expected %d",
+				 test_data[test_index].error);
+		}
+
 	}
 
 	cleanup();
-	return 0;
+	tst_exit();
 }