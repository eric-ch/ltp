--- conflicted
+++ resolved
@@ -77,7 +77,6 @@
 
 /* Global Variables */
 char *TCID = "epoll_create1_01";	/* test program identifier.              */
-int testno;
 int TST_TOTAL = 1;		/* total number of tests in this file.   */
 
 /* Extern Global Functions */
@@ -103,9 +102,6 @@
 	/* Remove tmp dir and all files in it */
 	TEST_CLEANUP;
 	tst_rmdir();
-
-	/* Exit with appropriate return code. */
-	tst_exit();
 }
 
 /* Local  Functions */
@@ -137,70 +133,44 @@
 int main(int argc, char *argv[])
 {
 	int fd, coe;
-	int lc;			/* loop counter */
 	char *msg;		/* message returned from parse_opts */
 
-	/* Parse standard options given to run the test. */
-<<<<<<< HEAD
-	msg = parse_opts(argc, argv, NULL, NULL);
-=======
-	msg = parse_opts(argc, argv, (option_t *) NULL, NULL);
->>>>>>> e1f008ec
-	if (msg != NULL) {
-		tst_brkm(TBROK, NULL, "OPTION PARSING ERROR - %s", msg);
-		tst_exit();
-	}
 	if ((tst_kvercmp(2, 6, 27)) < 0) {
-		tst_resm(TCONF,
+		tst_brkm(TCONF, NULL,
 			 "This test can only run on kernels that are 2.6.27 and higher");
-		tst_exit();
 	}
 	setup();
 
 	/* Check looping state if -i option given */
-	for (lc = 0; TEST_LOOPING(lc); ++lc) {
-		Tst_count = 0;
-		for (testno = 0; testno < TST_TOTAL; ++testno) {
-			fd = syscall(__NR_epoll_create1, 0);
-			if (fd == -1) {
-				tst_resm(TFAIL, "epoll_create1(0) failed");
-				cleanup();
-				tst_exit();
-			}
-			coe = fcntl(fd, F_GETFD);
-			if (coe == -1) {
-				tst_brkm(TBROK, cleanup, "fcntl failed");
-				tst_exit();
-			}
-			if (coe & FD_CLOEXEC) {
-				tst_resm(TFAIL,
-					 "epoll_create1(0) set close-on-exec flag");
-				cleanup();
-				tst_exit();
-			}
-			close(fd);
-			fd = syscall(__NR_epoll_create1, EPOLL_CLOEXEC);
-			if (fd == -1) {
-				tst_resm(TFAIL,
-					 "epoll_create1(EPOLL_CLOEXEC) failed");
-				cleanup();
-				tst_exit();
-			}
-			coe = fcntl(fd, F_GETFD);
-			if (coe == -1) {
-				tst_brkm(TBROK, cleanup, "fcntl failed");
-				tst_exit();
-			}
-			if ((coe & FD_CLOEXEC) == 0) {
-				tst_resm(TFAIL,
-					 "epoll_create1(EPOLL_CLOEXEC) set close-on-exec flag");
-				cleanup();
-				tst_exit();
-			}
-			close(fd);
-			tst_resm(TPASS, "epoll_create1(EPOLL_CLOEXEC) PASSED");
-			cleanup();
-		}
+	fd = syscall(__NR_epoll_create1, 0);
+	if (fd == -1) {
+		tst_brkm(TFAIL, cleanup, "epoll_create1(0) failed");
 	}
+	coe = fcntl(fd, F_GETFD);
+	if (coe == -1) {
+		tst_brkm(TBROK, cleanup, "fcntl failed");
+	}
+	if (coe & FD_CLOEXEC) {
+		tst_brkm(TFAIL, cleanup,
+			 "epoll_create1(0) set close-on-exec flag");
+	}
+	close(fd);
+	fd = syscall(__NR_epoll_create1, EPOLL_CLOEXEC);
+	if (fd == -1) {
+		tst_brkm(TFAIL, cleanup,
+			 "epoll_create1(EPOLL_CLOEXEC) failed");
+	}
+	coe = fcntl(fd, F_GETFD);
+	if (coe == -1) {
+		tst_brkm(TBROK, cleanup, "fcntl failed");
+	}
+	if ((coe & FD_CLOEXEC) == 0) {
+		tst_brkm(TFAIL, cleanup,
+			 "epoll_create1(EPOLL_CLOEXEC) set close-on-exec flag");
+	}
+	close(fd);
+	tst_resm(TPASS, "epoll_create1(EPOLL_CLOEXEC) PASSED");
+
+	cleanup();
 	tst_exit();
 }