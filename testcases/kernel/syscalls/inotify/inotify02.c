/*
 * Copyright (c) 2007 SWSoft.  All Rights Reserved.
 *
 * This program is free software; you can redistribute it and/or modify it
 * under the terms of version 2 of the GNU General Public License as
 * published by the Free Software Foundation.
 *
 * This program is distributed in the hope that it would be useful, but
 * WITHOUT ANY WARRANTY; without even the implied warranty of
 * MERCHANTABILITY or FITNESS FOR A PARTICULAR PURPOSE.
 *
 * Further, this software is distributed without any warranty that it is
 * free of the rightful claim of any third person regarding infringement
 * or the like.  Any license provided herein, whether implied or
 * otherwise, applies only to this software file.  Patent licenses, if
 * any, provided herein do not apply to combinations of this program with
 * other software, or any other product whatsoever.
 *
 * You should have received a copy of the GNU General Public License along
 * with this program; if not, write the Free Software Foundation, Inc., 59
 * Temple Place - Suite 330, Boston MA 02111-1307, USA.
 *
 * Started by Andrew Vagin <avagin@sw.ru>
 *
 */
/****************************************************************************
 * NAME
 *     inotify02
 *
 * DESCRIPTION
 *     Check that inotify work for a directory
 *
 * ALGORITHM
 *     Execute sequence file's operation and check return events
 *
 * HISTORY
 *     01/06/2007 - Fix to compile inotify test case with kernel that does
 *     not support it. Ricardo Salveti de Araujo <rsalveti@linux.vnet.ibm.com>
 *
 *     03/27/2008 - Fix the test failure due to event coalescence. Also add
 *     test for this event coalescence. Li Zefan <lizf@cn.fujitsu.com>
 *
 * ***************************************************************************/

#include "config.h"

#include <stdio.h>
#include <sys/stat.h>
#include <sys/types.h>
#include <sys/fcntl.h>
#include <errno.h>
#include <string.h>
#include <sys/syscall.h>
#include "test.h"
#include "usctest.h"

#if defined(__NR_inotify_init) && defined(HAVE_SYS_INOTIFY_H)
#include <sys/inotify.h>

#ifndef IN_MOVE_SELF
#define IN_MOVE_SELF            0x00000800
#endif

#define EVENT_MAX 1024
/* size of the event structure, not counting name */
#define EVENT_SIZE  (sizeof (struct inotify_event))
/* reasonable guess as to size of 1024 events */
#define EVENT_BUF_LEN        (EVENT_MAX * (EVENT_SIZE + 16))

void setup();
void cleanup();

char *TCID = "inotify02";	/* Test program identifier. */
int TST_TOTAL = 9;		/* Total number of test cases.*/
extern int Tst_count;		/* Test Case counter for tst_* routines */

#define BUF_SIZE 256
char fname1[BUF_SIZE], fname2[BUF_SIZE], fname3[BUF_SIZE];
char buf[BUF_SIZE];
int fd, fd_notify;
int wd;

struct event_t {
	char name[BUF_SIZE];
	int mask;
	int len;
};
#define FILE_NAME1 "test_file1"
#define FILE_NAME2 "test_file2"

struct event_t event_set[EVENT_MAX];

char event_buf[EVENT_BUF_LEN];

static long myinotify_init()
{
	return syscall(__NR_inotify_init);
}

static long myinotify_add_watch(int fd, const char *pathname, int mask)
{
	return syscall(__NR_inotify_add_watch, fd, pathname, mask);
}

static long myinotify_rm_watch(int fd, int wd)
{
	return syscall(__NR_inotify_rm_watch, fd, wd);
}

int main(int ac, char **av)
{
	int lc;			/* loop counter */
	char *msg;		/* message returned from parse_opts */

	/*
	 * parse standard options
	 */
	if ((msg = parse_opts(ac, av, NULL, NULL)) != NULL)
<<<<<<< HEAD
		tst_brkm(TBROK, NULL, "OPTION PARSING ERROR - %s", msg);
=======
		tst_brkm(TBROK, cleanup, "OPTION PARSING ERROR - %s", msg);
>>>>>>> e1f008ec

	/*
	 * perform global setup for test
	 */
	setup();

	/*
	 * check looping state if -c option given
	 */
	for (lc = 0; TEST_LOOPING(lc); lc++) {

		/* reset Tst_count in case we are looping. */
		Tst_count = 0;

		/*
		 * generate sequence of events
		 */
		if (chmod(".", 0755) < 0) {
			tst_brkm(TBROK, cleanup,
				 "chmod(\".\", 0755) failed");
		}
		event_set[Tst_count].mask = IN_ISDIR | IN_ATTRIB;
		strcpy(event_set[Tst_count].name, "");
		Tst_count++;

		if ((fd = creat(FILE_NAME1, 0755)) == -1) {
			tst_brkm(TBROK, cleanup,
				 "creat(\"%s\", 755) failed",
				 FILE_NAME1);
		}

		event_set[Tst_count].mask = IN_CREATE;
		strcpy(event_set[Tst_count].name, FILE_NAME1);
		Tst_count++;
		event_set[Tst_count].mask = IN_OPEN;
		strcpy(event_set[Tst_count].name, FILE_NAME1);
		Tst_count++;

		if (close(fd) == -1) {
			tst_brkm(TBROK, cleanup,
				 "close(%s) failed", FILE_NAME1);
		}
		event_set[Tst_count].mask = IN_CLOSE_WRITE;
		strcpy(event_set[Tst_count].name, FILE_NAME1);
		Tst_count++;

		if (rename(FILE_NAME1, FILE_NAME2) == -1) {
			tst_brkm(TBROK, cleanup,
				 "rename(%s, %s) failed",
				 FILE_NAME1, FILE_NAME2);
		}
		event_set[Tst_count].mask = IN_MOVED_FROM;
		strcpy(event_set[Tst_count].name, FILE_NAME1);
		Tst_count++;
		event_set[Tst_count].mask = IN_MOVED_TO;
		strcpy(event_set[Tst_count].name, FILE_NAME2);
		Tst_count++;

		if (getcwd(fname1, BUF_SIZE) == NULL) {
			tst_brkm(TBROK | TERRNO, cleanup,
				 "getcwd(%p, %d) failed", fname1,
				 BUF_SIZE);
		}

		snprintf(fname2, BUF_SIZE, "%s.rename1", fname1);
		if (rename(fname1, fname2) == -1) {
			tst_brkm(TBROK, cleanup,
				 "rename(%s, %s) failed", fname1, fname2);
		}
		event_set[Tst_count].mask = IN_MOVE_SELF;
		strcpy(event_set[Tst_count].name, "");
		Tst_count++;

		if (unlink(FILE_NAME2) == -1) {
			tst_brkm(TBROK, cleanup,
				 "unlink(%s) failed", FILE_NAME2);
		}
		event_set[Tst_count].mask = IN_DELETE;
		strcpy(event_set[Tst_count].name, FILE_NAME2);
		Tst_count++;

		/*
		 * test that duplicate events will be coalesced into
		 * a single event. This test case should be last, that
		 * we can correct determine kernel bug which exist before
		 * 2.6.25. See comment below.
		 */
		snprintf(fname3, BUF_SIZE, "%s.rename2", fname1);
		if (rename(fname2, fname3) == -1) {
			tst_brkm(TBROK, cleanup,
				 "rename(%s, %s) failed", fname2, fname3);
		}

		if (rename(fname3, fname1) == -1) {
			tst_brkm(TBROK, cleanup,
				 "rename(%s, %s) failed", fname3, fname1);
		}
		event_set[Tst_count].mask = IN_MOVE_SELF;
		strcpy(event_set[Tst_count].name, "");
		Tst_count++;

		if (Tst_count != TST_TOTAL) {
			tst_brkm(TBROK, cleanup,
				 "Tst_count and TST_TOTAL are not equal");
		}

		Tst_count = 0;

		int len, i = 0, test_num = 0;
		if ((len = read(fd_notify, event_buf, EVENT_BUF_LEN)) < 0) {
			tst_brkm(TBROK, cleanup,
				 "read(%d, buf, %d) failed",
				 fd_notify, EVENT_BUF_LEN);

		}

		while (i < len) {
			struct inotify_event *event;
			event = (struct inotify_event *)&event_buf[i];
			if (test_num >= TST_TOTAL) {
				if (tst_kvercmp(2, 6, 25) < 0
				    && event_set[TST_TOTAL - 1].mask ==
				    event->mask)
					tst_resm(TWARN,
						 "This may be kernel bug. "
						 "Before kernel 2.6.25, a kernel bug "
						 "meant that the kernel code that was "
						 "intended to coalesce successive identical "
						 "events (i.e., the two most recent "
						 "events could potentially be coalesced "
						 "if the older had not yet been read) "
						 "instead checked if the most recent event "
						 "could be coalesced with the oldest "
						 "unread event. This has been fixed by commit"
						 "1c17d18e3775485bf1e0ce79575eb637a94494a2.");
				tst_resm(TFAIL,
					 "get unnecessary event: "
					 "wd=%d mask=%x cookie=%u len=%u"
					 "name=\"%s\"", event->wd, event->mask,
					 event->cookie, event->len,
					 event->name);

			} else if ((event_set[test_num].mask == event->mask)
				   &&
				   (!strncmp
				    (event_set[test_num].name, event->name,
				     event->len))) {
				tst_resm(TPASS,
					 "get event: wd=%d mask=%x"
					 " cookie=%u len=%u name=\"%s\"",
					 event->wd, event->mask, event->cookie,
					 event->len, event->name);

			} else {
				tst_resm(TFAIL, "get event: wd=%d mask=%x "
					 "(expected %x) cookie=%u len=%u "
					 "name=\"%s\" (expected \"%s\") %d",
					 event->wd, event->mask,
					 event_set[test_num].mask,
					 event->cookie, event->len, event->name,
					 event_set[test_num].name,
					 strcmp(event_set[test_num].name,
						event->name));
			}
			test_num++;
			i += EVENT_SIZE + event->len;
		}

		for (; test_num < TST_TOTAL; test_num++) {
			tst_resm(TFAIL, "didn't get event: mask=%x ",
				 event_set[test_num].mask);
		}
	}			/* End for TEST_LOOPING */

	/* cleanup and exit */
	cleanup();
	tst_exit();
}				/* End main */

/*
 * setup() - performs all ONE TIME setup for this test.
 */
void setup()
{
	/* capture signals */
	tst_sig(NOFORK, DEF_HANDLER, cleanup);

	/* Pause if that option was specified */
	TEST_PAUSE;

	/* make a temp directory and cd to it */
	tst_tmpdir();

	if ((fd_notify = myinotify_init()) < 0) {
		if (errno == ENOSYS) {
			tst_brkm(TCONF, cleanup,
				 "inotify is not configured in this kernel.");
		} else {
			tst_brkm(TBROK|TERRNO, cleanup,
				 "inotify_init () failed");
		}
	}

	if ((wd = myinotify_add_watch(fd_notify, ".", IN_ALL_EVENTS)) < 0) {
		tst_brkm(TBROK|TERRNO, cleanup,
			 "inotify_add_watch (%d, \".\", IN_ALL_EVENTS) failed",
			 fd_notify);
	};

}				/* End setup() */

/*
 * cleanup() - performs all ONE TIME cleanup for this test at
 *        completion or premature exit.
 */
void cleanup()
{
	if (myinotify_rm_watch(fd_notify, wd) < 0) {
		tst_resm(TWARN,
			 "inotify_rm_watch (%d, %d) failed,", fd_notify, wd);

	}

	if (close(fd_notify) == -1) {
		tst_resm(TWARN, "close(%d) failed", fd_notify);
	}

	/*
	 * print timing stats if that option was specified.
	 * print errno log if that option was specified.
	 */
	TEST_CLEANUP;

	/* Remove tmp dir and all files in it */
	tst_rmdir();
}				/* End cleanup() */

#else

char *TCID = "inotify02";	/* Test program identifier.    */
int TST_TOTAL = 0;		/* Total number of test cases. */

int main(void)
{
#ifndef __NR_inotify_init
	tst_resm(TCONF, "This test needs a kernel that has inotify syscall.");
	tst_resm(TCONF,
		 "Inotify syscall can be found at kernel 2.6.13 or higher.");
	return 0;
#endif
#ifndef HAVE_SYS_INOTIFY_H
	tst_resm(TBROK, "can't find header sys/inotify.h");
	return 1;
#endif
	return 0;
}

#endif<|MERGE_RESOLUTION|>--- conflicted
+++ resolved
@@ -53,8 +53,9 @@
 #include <sys/syscall.h>
 #include "test.h"
 #include "usctest.h"
-
-#if defined(__NR_inotify_init) && defined(HAVE_SYS_INOTIFY_H)
+#include "linux_syscall_numbers.h"
+
+#if defined(HAVE_SYS_INOTIFY_H)
 #include <sys/inotify.h>
 
 #ifndef IN_MOVE_SELF
@@ -116,11 +117,7 @@
 	 * parse standard options
 	 */
 	if ((msg = parse_opts(ac, av, NULL, NULL)) != NULL)
-<<<<<<< HEAD
 		tst_brkm(TBROK, NULL, "OPTION PARSING ERROR - %s", msg);
-=======
-		tst_brkm(TBROK, cleanup, "OPTION PARSING ERROR - %s", msg);
->>>>>>> e1f008ec
 
 	/*
 	 * perform global setup for test
@@ -139,7 +136,7 @@
 		 * generate sequence of events
 		 */
 		if (chmod(".", 0755) < 0) {
-			tst_brkm(TBROK, cleanup,
+			tst_brkm(TBROK|TERRNO, cleanup,
 				 "chmod(\".\", 0755) failed");
 		}
 		event_set[Tst_count].mask = IN_ISDIR | IN_ATTRIB;
@@ -147,7 +144,7 @@
 		Tst_count++;
 
 		if ((fd = creat(FILE_NAME1, 0755)) == -1) {
-			tst_brkm(TBROK, cleanup,
+			tst_brkm(TBROK|TERRNO, cleanup,
 				 "creat(\"%s\", 755) failed",
 				 FILE_NAME1);
 		}
@@ -160,7 +157,7 @@
 		Tst_count++;
 
 		if (close(fd) == -1) {
-			tst_brkm(TBROK, cleanup,
+			tst_brkm(TBROK|TERRNO, cleanup,
 				 "close(%s) failed", FILE_NAME1);
 		}
 		event_set[Tst_count].mask = IN_CLOSE_WRITE;
@@ -168,7 +165,7 @@
 		Tst_count++;
 
 		if (rename(FILE_NAME1, FILE_NAME2) == -1) {
-			tst_brkm(TBROK, cleanup,
+			tst_brkm(TBROK|TERRNO, cleanup,
 				 "rename(%s, %s) failed",
 				 FILE_NAME1, FILE_NAME2);
 		}
@@ -180,14 +177,14 @@
 		Tst_count++;
 
 		if (getcwd(fname1, BUF_SIZE) == NULL) {
-			tst_brkm(TBROK | TERRNO, cleanup,
+			tst_brkm(TBROK|TERRNO, cleanup,
 				 "getcwd(%p, %d) failed", fname1,
 				 BUF_SIZE);
 		}
 
 		snprintf(fname2, BUF_SIZE, "%s.rename1", fname1);
 		if (rename(fname1, fname2) == -1) {
-			tst_brkm(TBROK, cleanup,
+			tst_brkm(TBROK|TERRNO, cleanup,
 				 "rename(%s, %s) failed", fname1, fname2);
 		}
 		event_set[Tst_count].mask = IN_MOVE_SELF;
@@ -195,7 +192,7 @@
 		Tst_count++;
 
 		if (unlink(FILE_NAME2) == -1) {
-			tst_brkm(TBROK, cleanup,
+			tst_brkm(TBROK|TERRNO, cleanup,
 				 "unlink(%s) failed", FILE_NAME2);
 		}
 		event_set[Tst_count].mask = IN_DELETE;
@@ -210,12 +207,12 @@
 		 */
 		snprintf(fname3, BUF_SIZE, "%s.rename2", fname1);
 		if (rename(fname2, fname3) == -1) {
-			tst_brkm(TBROK, cleanup,
+			tst_brkm(TBROK|TERRNO, cleanup,
 				 "rename(%s, %s) failed", fname2, fname3);
 		}
 
 		if (rename(fname3, fname1) == -1) {
-			tst_brkm(TBROK, cleanup,
+			tst_brkm(TBROK|TERRNO, cleanup,
 				 "rename(%s, %s) failed", fname3, fname1);
 		}
 		event_set[Tst_count].mask = IN_MOVE_SELF;
@@ -230,8 +227,8 @@
 		Tst_count = 0;
 
 		int len, i = 0, test_num = 0;
-		if ((len = read(fd_notify, event_buf, EVENT_BUF_LEN)) < 0) {
-			tst_brkm(TBROK, cleanup,
+		if ((len = read(fd_notify, event_buf, EVENT_BUF_LEN)) == -1) {
+			tst_brkm(TBROK|TERRNO, cleanup,
 				 "read(%d, buf, %d) failed",
 				 fd_notify, EVENT_BUF_LEN);
 
@@ -365,17 +362,7 @@
 
 int main(void)
 {
-#ifndef __NR_inotify_init
-	tst_resm(TCONF, "This test needs a kernel that has inotify syscall.");
-	tst_resm(TCONF,
-		 "Inotify syscall can be found at kernel 2.6.13 or higher.");
-	return 0;
-#endif
-#ifndef HAVE_SYS_INOTIFY_H
-	tst_resm(TBROK, "can't find header sys/inotify.h");
-	return 1;
-#endif
-	return 0;
+	tst_brkm(TCONF, NULL, "system doesn't have required inotify support");
 }
 
 #endif