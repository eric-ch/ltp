/*
* Copyright (c) 2004, Bull S.A..  All rights reserved.
* Created by: Sebastien Decugis

* This program is free software; you can redistribute it and/or modify it
* under the terms of version 2 of the GNU General Public License as
* published by the Free Software Foundation.
*
* This program is distributed in the hope that it would be useful, but
* WITHOUT ANY WARRANTY; without even the implied warranty of
* MERCHANTABILITY or FITNESS FOR A PARTICULAR PURPOSE.
*
* You should have received a copy of the GNU General Public License along
* with this program; if not, write the Free Software Foundation, Inc., 59
* Temple Place - Suite 330, Boston MA 02111-1307, USA.


* This scalability sample aims to test the following assertion:
*  -> The fork() duration does not depend on the # of processes in the system

* The steps are:
* -> Create processes until failure
* -> wait for each created process starting before creating the next one.
* -> processes are destroyed once we have reached the max processes in the system.

* The test fails if the fork duration tends to grow with the # of processes.
*/


/* We are testing conformance to IEEE Std 1003.1, 2003 Edition */
#define _POSIX_C_SOURCE 200112L

/* Some routines are part of the XSI Extensions */
#ifndef WITHOUT_XOPEN
 #define _XOPEN_SOURCE	600
#endif 
/********************************************************************************************/
/****************************** standard includes *****************************************/
/********************************************************************************************/
#include <pthread.h>
#include <stdarg.h>
#include <stdio.h>
#include <stdlib.h>
#include <string.h>
#include <unistd.h>

#include <sys/wait.h>
#include <errno.h>

#include <time.h>
#include <semaphore.h>
#include <fcntl.h> 
#include <math.h>

/********************************************************************************************/
/******************************   Test framework   *****************************************/
/********************************************************************************************/
#include "testfrmw.h"
 #include "testfrmw.c" 
/* This header is responsible for defining the following macros:
 * UNRESOLVED(ret, descr);  
 *    where descr is a description of the error and ret is an int (error code for example)
 * FAILED(descr);
 *    where descr is a short text saying why the test has failed.
 * PASSED();
 *    No parameter.
 * 
 * Both three macros shall terminate the calling process.
 * The testcase shall not terminate in any other maneer.
 * 
 * The other file defines the functions
 * void output_init()
 * void output(char * string, ...)
 * 
 * Those may be used to output information.
 */

/********************************************************************************************/
/********************************** Configuration ******************************************/
/********************************************************************************************/
#ifndef SCALABILITY_FACTOR
#define SCALABILITY_FACTOR 1
#endif
#ifndef VERBOSE
#define VERBOSE 1
#endif

#define RESOLUTION (5 * SCALABILITY_FACTOR)

#ifdef PLOT_OUTPUT
#undef VERBOSE
#define VERBOSE 0
#endif

/********************************************************************************************/
/***********************************       Test     *****************************************/
/********************************************************************************************/

/* The next structure is used to save the tests measures */

typedef struct __mes_t
{
	int nprocess;
	long _data; /* As we store µsec values, a long type should be enough. */

	struct __mes_t *next;
}

mes_t;

/* Forward declaration */
int parse_measure(mes_t * measures);



sem_t *sem_synchro;
sem_t *sem_ending;

int main (int argc, char *argv[])
{
	int ret, status;
	pid_t pidctl;
	pid_t *pr;

	int nprocesses, i;

	struct timespec ts_ref, ts_fin;

	mes_t sentinel;
	mes_t *m_cur, *m_tmp;

	long CHILD_MAX = sysconf(_SC_CHILD_MAX);
	long my_max = 1000 * SCALABILITY_FACTOR ;

	/* Initialize the measure list */
	m_cur = &sentinel;
	m_cur->next = NULL;

	/* Initialize output routine */
	output_init();

	if (CHILD_MAX > 0)
		my_max = CHILD_MAX;

	pr = (pid_t *) calloc(1 + my_max, sizeof(pid_t));

	if (pr == NULL)
	{
		UNRESOLVED(errno, "Not enough memory for process IDs storage");
	}

#if VERBOSE > 1
	output("CHILD_MAX: %d\n", CHILD_MAX);

#endif

#ifdef PLOT_OUTPUT
	output("# COLUMNS 2 #Process Duration\n");

#endif

	/* Initilaize the semaphores */
	sem_synchro = sem_open("/fork_scal_sync", O_CREAT, O_RDWR, 0);

	if (sem_synchro == SEM_FAILED)
	{
		UNRESOLVED(errno, "Failed to open a named semaphore\n");
	}

	sem_unlink("/fork_scal_sync");

	sem_ending = sem_open("/fork_scal_end", O_CREAT, O_RDWR, 0);

	if (sem_ending == SEM_FAILED)
	{
		UNRESOLVED(errno, "Failed to open a named semaphore\n");
	}

	sem_unlink("/fork_scal_end");

	nprocesses = 0;
	m_cur = &sentinel;

	while (1)                                      /* we will break */
	{
		/* read clock */
		ret = clock_gettime(CLOCK_REALTIME, &ts_ref);

		if (ret != 0)
		{
			UNRESOLVED(errno, "Unable to read clock");
		}

		/* create a new child */
		pr[ nprocesses ] = fork();

<<<<<<< HEAD
		if (pr[ nprocesses ] == ( pid_t ) - 1)
		{
			if (( errno == EAGAIN ) || ( errno == ENOMEM ))
=======
		if (pr[ nprocesses ] == (pid_t) - 1)
		{
			if ((errno == EAGAIN) || (errno == ENOMEM))
>>>>>>> f4b7b4f0
			{
				break;
			}
			else
			{
				output("Fork returned the unexpected error %d\n", errno);
				/* Post the semaphore so running processes will terminate */

				do
				{
					ret = sem_post(sem_ending);
				}
<<<<<<< HEAD
				while (( ret != 0 ) && ( errno == EINTR ));

				if (ret != 0)
					output( "Failed to post the semaphore on termination: error %d\n", errno );
=======
				while ((ret != 0) && (errno == EINTR));

				if (ret != 0)
					output("Failed to post the semaphore on termination: error %d\n", errno);
>>>>>>> f4b7b4f0

				FAILED("Failed to fork and received an unexpected error");
			}
		}

		if (pr[ nprocesses ] == 0)
		{
			/* Child */
			/* Post the synchro semaphore*/

			do
			{
				ret = sem_post(sem_synchro);
			}
<<<<<<< HEAD
			while (( ret != 0 ) && ( errno == EINTR ));
=======
			while ((ret != 0) && (errno == EINTR));
>>>>>>> f4b7b4f0

			if (ret != 0)
			{
				/* In this case the test will hang... */
				UNRESOLVED(errno, "Failed post the sync semaphore");
			}

			/* Wait the end semaphore */
			do
			{
				ret = sem_wait(sem_ending);
			}
<<<<<<< HEAD
			while (( ret != 0 ) && ( errno == EINTR ));
=======
			while ((ret != 0) && (errno == EINTR));
>>>>>>> f4b7b4f0

			if (ret != 0)
			{
				UNRESOLVED(errno, "Failed wait for the end semaphore");
			}

			/* Cascade-post the end semaphore */
			do
			{
				ret = sem_post(sem_ending);
			}
<<<<<<< HEAD
			while (( ret != 0 ) && ( errno == EINTR ));
=======
			while ((ret != 0) && (errno == EINTR));
>>>>>>> f4b7b4f0

			if (ret != 0)
			{
				UNRESOLVED(errno, "Failed post the end semaphore");
			}

			/* Exit */
			exit(PTS_PASS);
		}

		/* Parent */
		nprocesses++;

		/* FAILED if nprocesses > CHILD_MAX */
		if (nprocesses > my_max)
		{
			errno = 0;

			if (CHILD_MAX > 0)
			{
#if VERBOSE > 0
				output("WARNING! We were able to create more than CHILD_MAX processes\n");
#endif

			}

			break;
		}

		/* wait for the semaphore */
		do
		{
			ret = sem_wait(sem_synchro);
		}
<<<<<<< HEAD
		while (( ret == -1 ) && ( errno == EINTR ));
=======
		while ((ret == -1) && (errno == EINTR));
>>>>>>> f4b7b4f0

		if (ret == -1)
		{
			sem_post(sem_ending);
			UNRESOLVED(errno, "Failed to wait for the sync semaphore");
		}

		/* read clock */
		ret = clock_gettime(CLOCK_REALTIME, &ts_fin);

		if (ret != 0)
		{
			UNRESOLVED(errno, "Unable to read clock");
		}

		/* add to the measure list if nprocesses % resolution == 0 */
<<<<<<< HEAD
		if (( ( nprocesses % RESOLUTION ) == 0 ) && ( nprocesses != 0 ))
=======
		if (((nprocesses % RESOLUTION) == 0) && (nprocesses != 0))
>>>>>>> f4b7b4f0
		{
			/* Create an empty new element */
			m_tmp = (mes_t *) malloc(sizeof(mes_t));

			if (m_tmp == NULL)
			{
				sem_post(sem_ending);
				UNRESOLVED(errno, "Unable to alloc memory for measure saving");
			}

			m_tmp->nprocess = nprocesses;
			m_tmp->next = NULL;
			m_tmp->_data = 0;
			m_cur->next = m_tmp;

			m_cur = m_cur->next;

			m_cur->_data = ((ts_fin.tv_sec - ts_ref.tv_sec) * 1000000) + ((ts_fin.tv_nsec - ts_ref.tv_nsec) / 1000) ;

#if VERBOSE > 5
			output("Added the following measure: n=%i, v=%li\n", nprocesses, m_cur->_data);
#endif

		}

	}
#if VERBOSE > 3

	if (errno)
<<<<<<< HEAD
		output( "Could not create anymore processes. Current count is %i\n", nprocesses );
=======
		output("Could not create anymore processes. Current count is %i\n", nprocesses);
>>>>>>> f4b7b4f0
	else
		output("Should not create anymore processes. Current count is %i\n", nprocesses);

#endif

	/* Unblock every created children: post once, then cascade signaling */

	do
	{
		ret = sem_post(sem_ending);
	}
<<<<<<< HEAD
	while (( ret != 0 ) && ( errno == EINTR ));
=======
	while ((ret != 0) && (errno == EINTR));
>>>>>>> f4b7b4f0

	if (ret != 0)
	{
		UNRESOLVED(errno, "Failed post the end semaphore");
	}

#if VERBOSE > 3
	output("Waiting children termination\n");

#endif

	for (i = 0; i < nprocesses; i++)
	{
		pidctl = waitpid(pr[ i ], &status, 0);

		if (pidctl != pr[ i ])
		{
			UNRESOLVED(errno, "Waitpid returned the wrong PID");
		}

<<<<<<< HEAD
		if (( !WIFEXITED( status ) ) || ( WEXITSTATUS( status ) != PTS_PASS ))
=======
		if ((!WIFEXITED(status)) || (WEXITSTATUS(status) != PTS_PASS))
>>>>>>> f4b7b4f0
		{
			FAILED("Child exited abnormally");
		}

	}

	/* Free some memory before result parsing */
	free(pr);

	/* Compute the results */
	ret = parse_measure(&sentinel);


	/* Free the resources and output the results */

#if VERBOSE > 5
	output("Dump : \n");

	output("  nproc  |  dur  \n");

#endif
	while (sentinel.next != NULL)
	{
		m_cur = sentinel.next;
#if (VERBOSE > 5) || defined(PLOT_OUTPUT)
		output("%8.8i %1.1li.%6.6li\n", m_cur->nprocess, m_cur->_data / 1000000, m_cur->_data % 1000000);

#endif
		sentinel.next = m_cur->next;

		free(m_cur);
	}


	if (ret != 0)
	{
		FAILED("The function is not scalable, add verbosity for more information");
	}


#if VERBOSE > 0
	output("-----\n");

	output("All test data destroyed\n");

	output("Test PASSED\n");

#endif

	PASSED;
}





/***
 * The next function will seek for the better model for each series of measurements.
 *
 * The tested models are: -- X = # threads; Y = latency
 * -> Y = a;      -- Error is r1 = avg((Y - Yavg)²);
 * -> Y = aX + b; -- Error is r2 = avg((Y -aX -b)²);
 *                -- where a = avg ((X - Xavg)(Y - Yavg)) / avg((X - Xavg)²)
 *                --         Note: We will call _q = sum((X - Xavg) * (Y - Yavg)); 
 *                --                       and  _d = sum((X - Xavg)²);
 *                -- and   b = Yavg - a * Xavg
 * -> Y = c * X^a;-- Same as previous, but with log(Y) = a log(X) + b; and b = log(c). Error is r3
 * -> Y = exp(aX + b); -- log(Y) = aX + b. Error is r4
 *
 * We compute each error factor (r1, r2, r3, r4) then search which is the smallest (with ponderation).
 * The function returns 0 when r1 is the best for all cases (latency is constant) and !0 otherwise.
 */

struct row
{
	long X;  /* the X values -- copied from function argument */
	long Y;  /* the Y values -- copied from function argument */
	long _x; /* Value X - Xavg */
	long _y; /* Value Y - Yavg */
	double LnX; /* Natural logarithm of X values */
	double LnY; /* Natural logarithm of Y values */
	double _lnx; /* Value LnX - LnXavg */
	double _lny; /* Value LnY - LnYavg */
};

int parse_measure(mes_t * measures)
{
	int ret, r;

	mes_t *cur;

	double Xavg, Yavg;
	double LnXavg, LnYavg;

	int N;

	double r1, r2, r3, r4;

	/* Some more intermediate vars */
	long double _q[ 3 ];
	long double _d[ 3 ];

	long double t; /* temp value */

	struct row *Table = NULL;

	/* This array contains the last element of each serie */
	int array_max;

	/* Initialize the datas */

	array_max = -1; /* means no data */
	Xavg = 0.0;
	LnXavg = 0.0;
	Yavg = 0.0;
	LnYavg = 0.0;
	r1 = 0.0;
	r2 = 0.0;
	r3 = 0.0;
	r4 = 0.0;
	_q[ 0 ] = 0.0;
	_q[ 1 ] = 0.0;
	_q[ 2 ] = 0.0;
	_d[ 0 ] = 0.0;
	_d[ 1 ] = 0.0;
	_d[ 2 ] = 0.0;

	N = 0;
	cur = measures;

#if VERBOSE > 1
	output("Data analysis starting\n");
#endif

	/* We start with reading the list to find:
	 * -> number of elements, to assign an array.
	 * -> average values 
	 */

	while (cur->next != NULL)
	{
		cur = cur->next;

		N++;

		if (cur->_data != 0)
		{
			array_max = N;
			Xavg += (double) cur->nprocess;
			LnXavg += log((double) cur->nprocess);
			Yavg += (double) cur->_data;
			LnYavg += log((double) cur->_data);
		}
	}

	/* We have the sum; we can divide to obtain the average values */
	if (array_max != -1)
	{
		Xavg /= array_max;
		LnXavg /= array_max;
		Yavg /= array_max;
		LnYavg /= array_max;
	}

#if VERBOSE > 1
	output(" Found %d rows\n", N);

#endif


	/* We will now alloc the array ... */

	Table = calloc(N, sizeof(struct row));

	if (Table == NULL)
	{
		UNRESOLVED(errno, "Unable to alloc space for results parsing");
	}

	/* ... and fill it */
	N = 0;

	cur = measures;

	while (cur->next != NULL)
	{
		cur = cur->next;

		Table[ N ].X = (long) cur->nprocess;
		Table[ N ].LnX = log((double) cur->nprocess);

		if (array_max > N)
		{
			Table[ N ]._x = Table[ N ].X - Xavg ;
			Table[ N ]._lnx = Table[ N ].LnX - LnXavg;
			Table[ N ].Y = cur->_data;
			Table[ N ]._y = Table[ N ].Y - Yavg ;
			Table[ N ].LnY = log((double) cur->_data);
			Table[ N ]._lny = Table[ N ].LnY - LnYavg;
		}

		N++;
	}

	/* We won't need the list anymore -- we'll work with the array which should be faster. */
#if VERBOSE > 1
	output(" Data was stored in an array.\n");

#endif

	/* We need to read the full array at least twice to compute all the error factors */

	/* In the first pass, we'll compute:
	 * -> r1 for each scenar.
	 * -> "a" factor for linear (0), power (1) and exponential (2) approximations -- with using the _d and _q vars.
	 */
#if VERBOSE > 1
	output("Starting first pass...\n");

#endif
	for (r = 0; r < array_max; r++)
	{
		r1 += ((double) Table[ r ]._y / array_max) * (double) Table[ r ]._y;

		_q[ 0 ] += Table[ r ]._y * Table[ r ]._x;
		_d[ 0 ] += Table[ r ]._x * Table[ r ]._x;

		_q[ 1 ] += Table[ r ]._lny * Table[ r ]._lnx;
		_d[ 1 ] += Table[ r ]._lnx * Table[ r ]._lnx;

		_q[ 2 ] += Table[ r ]._lny * Table[ r ]._x;
		_d[ 2 ] += Table[ r ]._x * Table[ r ]._x;
	}

	/* First pass is terminated; a2 = _q[0]/_d[0]; a3 = _q[1]/_d[1]; a4 = _q[2]/_d[2] */

	/* In the first pass, we'll compute:
	 * -> r2, r3, r4 for each scenar.
	 */

#if VERBOSE > 1
	output("Starting second pass...\n");

#endif
	for (r = 0; r < array_max; r++)
	{
		/* r2 = avg((y - ax -b)²);  t = (y - ax - b) = (y - yavg) - a (x - xavg); */
		t = (Table[ r ]._y - ((_q[ 0 ] * Table[ r ]._x) / _d[ 0 ]));
		r2 += t * t / array_max ;

		/* r3 = avg((y - c.x^a) ²);
		    t = y - c * x ^ a 
		      = y - log (LnYavg - (_q[1]/_d[1]) * LnXavg) * x ^ (_q[1]/_d[1])
		*/
		t = (Table[ r ].Y
		      - (logl (LnYavg - (_q[ 1 ] / _d[ 1 ]) * LnXavg)
		          * powl(Table[ r ].X, (_q[ 1 ] / _d[ 1 ]))
		        ));
		r3 += t * t / array_max ;

		/* r4 = avg((y - exp(ax+b))²);
		    t = y - exp(ax+b)
		      = y - exp(_q[2]/_d[2] * x + (LnYavg - (_q[2]/_d[2] * Xavg)));
		      = y - exp(_q[2]/_d[2] * (x - Xavg) + LnYavg);
		*/
		t = (Table[ r ].Y
		      - expl((_q[ 2 ] / _d[ 2 ]) * Table[ r ]._x + LnYavg));
		r4 += t * t / array_max ;

	}

#if VERBOSE > 1
	output("All computing terminated.\n");

#endif
	ret = 0;

#if VERBOSE > 1
	output(" # of data: %i\n", array_max);

	output("  Model: Y = k\n");

	output("       k = %g\n", Yavg);

	output("    Divergence %g\n", r1);

	output("  Model: Y = a * X + b\n");

	output("       a = %Lg\n", _q[ 0 ] / _d[ 0 ]);

	output("       b = %Lg\n", Yavg - ((_q[ 0 ] / _d[ 0 ]) * Xavg));

	output("    Divergence %g\n", r2);

	output("  Model: Y = c * X ^ a\n");

	output("       a = %Lg\n", _q[ 1 ] / _d[ 1 ]);

	output("       c = %Lg\n", logl (LnYavg - (_q[ 1 ] / _d[ 1 ]) * LnXavg));

	output("    Divergence %g\n", r2);

	output("  Model: Y = exp(a * X + b)\n");

	output("       a = %Lg\n", _q[ 2 ] / _d[ 2 ]);

	output("       b = %Lg\n", LnYavg - ((_q[ 2 ] / _d[ 2 ]) * Xavg));

	output("    Divergence %g\n", r2);

#endif

	if (array_max != -1)
	{
		/* Compare r1 to other values, with some ponderations */

<<<<<<< HEAD
		if (( r1 > 1.1 * r2 ) || ( r1 > 1.2 * r3 ) || ( r1 > 1.3 * r4 ))
=======
		if ((r1 > 1.1 * r2) || (r1 > 1.2 * r3) || (r1 > 1.3 * r4))
>>>>>>> f4b7b4f0
			ret++;

#if VERBOSE > 1
		else
			output(" Sanction: OK\n");

#endif

	}

	/* We need to free the array */
	free(Table);

	/* We're done */
	return ret;
}
<|MERGE_RESOLUTION|>--- conflicted
+++ resolved
@@ -192,17 +192,11 @@
 		}
 
 		/* create a new child */
-		pr[ nprocesses ] = fork();
-
-<<<<<<< HEAD
-		if (pr[ nprocesses ] == ( pid_t ) - 1)
-		{
-			if (( errno == EAGAIN ) || ( errno == ENOMEM ))
-=======
-		if (pr[ nprocesses ] == (pid_t) - 1)
+		pr[nprocesses] = fork();
+
+		if (pr[nprocesses] == -1)
 		{
 			if ((errno == EAGAIN) || (errno == ENOMEM))
->>>>>>> f4b7b4f0
 			{
 				break;
 			}
@@ -215,23 +209,16 @@
 				{
 					ret = sem_post(sem_ending);
 				}
-<<<<<<< HEAD
-				while (( ret != 0 ) && ( errno == EINTR ));
-
-				if (ret != 0)
-					output( "Failed to post the semaphore on termination: error %d\n", errno );
-=======
 				while ((ret != 0) && (errno == EINTR));
 
 				if (ret != 0)
 					output("Failed to post the semaphore on termination: error %d\n", errno);
->>>>>>> f4b7b4f0
 
 				FAILED("Failed to fork and received an unexpected error");
 			}
 		}
 
-		if (pr[ nprocesses ] == 0)
+		if (pr[nprocesses] == 0)
 		{
 			/* Child */
 			/* Post the synchro semaphore*/
@@ -240,11 +227,7 @@
 			{
 				ret = sem_post(sem_synchro);
 			}
-<<<<<<< HEAD
-			while (( ret != 0 ) && ( errno == EINTR ));
-=======
 			while ((ret != 0) && (errno == EINTR));
->>>>>>> f4b7b4f0
 
 			if (ret != 0)
 			{
@@ -257,11 +240,7 @@
 			{
 				ret = sem_wait(sem_ending);
 			}
-<<<<<<< HEAD
-			while (( ret != 0 ) && ( errno == EINTR ));
-=======
 			while ((ret != 0) && (errno == EINTR));
->>>>>>> f4b7b4f0
 
 			if (ret != 0)
 			{
@@ -273,11 +252,7 @@
 			{
 				ret = sem_post(sem_ending);
 			}
-<<<<<<< HEAD
-			while (( ret != 0 ) && ( errno == EINTR ));
-=======
 			while ((ret != 0) && (errno == EINTR));
->>>>>>> f4b7b4f0
 
 			if (ret != 0)
 			{
@@ -312,11 +287,7 @@
 		{
 			ret = sem_wait(sem_synchro);
 		}
-<<<<<<< HEAD
-		while (( ret == -1 ) && ( errno == EINTR ));
-=======
 		while ((ret == -1) && (errno == EINTR));
->>>>>>> f4b7b4f0
 
 		if (ret == -1)
 		{
@@ -333,11 +304,7 @@
 		}
 
 		/* add to the measure list if nprocesses % resolution == 0 */
-<<<<<<< HEAD
-		if (( ( nprocesses % RESOLUTION ) == 0 ) && ( nprocesses != 0 ))
-=======
 		if (((nprocesses % RESOLUTION) == 0) && (nprocesses != 0))
->>>>>>> f4b7b4f0
 		{
 			/* Create an empty new element */
 			m_tmp = (mes_t *) malloc(sizeof(mes_t));
@@ -367,11 +334,7 @@
 #if VERBOSE > 3
 
 	if (errno)
-<<<<<<< HEAD
-		output( "Could not create anymore processes. Current count is %i\n", nprocesses );
-=======
 		output("Could not create anymore processes. Current count is %i\n", nprocesses);
->>>>>>> f4b7b4f0
 	else
 		output("Should not create anymore processes. Current count is %i\n", nprocesses);
 
@@ -383,11 +346,7 @@
 	{
 		ret = sem_post(sem_ending);
 	}
-<<<<<<< HEAD
-	while (( ret != 0 ) && ( errno == EINTR ));
-=======
 	while ((ret != 0) && (errno == EINTR));
->>>>>>> f4b7b4f0
 
 	if (ret != 0)
 	{
@@ -408,11 +367,7 @@
 			UNRESOLVED(errno, "Waitpid returned the wrong PID");
 		}
 
-<<<<<<< HEAD
-		if (( !WIFEXITED( status ) ) || ( WEXITSTATUS( status ) != PTS_PASS ))
-=======
 		if ((!WIFEXITED(status)) || (WEXITSTATUS(status) != PTS_PASS))
->>>>>>> f4b7b4f0
 		{
 			FAILED("Child exited abnormally");
 		}
@@ -729,11 +684,7 @@
 	{
 		/* Compare r1 to other values, with some ponderations */
 
-<<<<<<< HEAD
-		if (( r1 > 1.1 * r2 ) || ( r1 > 1.2 * r3 ) || ( r1 > 1.3 * r4 ))
-=======
 		if ((r1 > 1.1 * r2) || (r1 > 1.2 * r3) || (r1 > 1.3 * r4))
->>>>>>> f4b7b4f0
 			ret++;
 
 #if VERBOSE > 1
