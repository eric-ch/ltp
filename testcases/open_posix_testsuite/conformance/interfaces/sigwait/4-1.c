#include <signal.h>
#include <stdio.h>
#include <unistd.h>
#include <sys/time.h>
#include "posixtest.h"

/*
 
 * Copyright (c) 2002, Intel Corporation. All rights reserved.
 * Created by:  rolla.n.selbak REMOVE-THIS AT intel DOT com
 * This file is licensed under the GPL license.  For the full content
 * of this license, see the COPYING file at the top level of this 
 * source tree.
 
 *  Test that the sigwait() function. If no signal in 'set' is pending at the 
 *  time of the call, the thread shall be suspended until one or more becomes 
 *  pending.
 *  1)  Block a signal from delivery.
 *  2)  Call sigwait()
 *  3)  Raise the signal.
 *  4)  Verify this process will return when the signal is sent.
 */


int main()
{
	sigset_t newmask, pendingset;
	int sig;

	struct timeval tv_ref, tv_cur;

	/* Empty set of blocked signals */

<<<<<<< HEAD
	if (( sigemptyset( &newmask ) == -1) ||
	        ( sigemptyset( &pendingset ) == -1 ) )
=======
	if ((sigemptyset(&newmask) == -1) ||
	        (sigemptyset(&pendingset) == -1))
>>>>>>> f4b7b4f0
	{
		printf("Error in sigemptyset()\n");
		return PTS_UNRESOLVED;
	}

	/* Add SIGALRM to the set of blocked signals */
<<<<<<< HEAD
	if (sigaddset( &newmask, SIGALRM ) == -1)
=======
	if (sigaddset(&newmask, SIGALRM) == -1)
>>>>>>> f4b7b4f0
	{
		perror("Error in sigaddset()\n");
		return PTS_UNRESOLVED;
	}

	/* Block SIGALRM */
<<<<<<< HEAD
	if (sigprocmask( SIG_SETMASK, &newmask, NULL ) == -1)
=======
	if (sigprocmask(SIG_SETMASK, &newmask, NULL) == -1)
>>>>>>> f4b7b4f0
	{
		printf("Error in sigprocmask()\n");
		return PTS_UNRESOLVED;
	}

	/* Read clock */
<<<<<<< HEAD
	if (gettimeofday( &tv_ref, NULL ) != 0)
=======
	if (gettimeofday(&tv_ref, NULL) != 0)
>>>>>>> f4b7b4f0
	{
		printf("Failed to get time of day");
		return PTS_UNRESOLVED;
	}

	/* SIGALRM will be sent in 5 seconds */
	alarm(3);

	/* Call sigwait.  It should wait for 5 seconds and then move
	 * along the rest of the process when it received the SIGALRM */
<<<<<<< HEAD
	if (sigwait( &newmask, &sig ) != 0)
=======
	if (sigwait(&newmask, &sig) != 0)
>>>>>>> f4b7b4f0
	{
		printf("Error in sigwait()\n");
		return PTS_UNRESOLVED;
	}

	/* Re-read clock */
<<<<<<< HEAD
	if (gettimeofday( &tv_cur, NULL ) != 0)
=======
	if (gettimeofday(&tv_cur, NULL) != 0)
>>>>>>> f4b7b4f0
	{
		printf("Failed to get time of day");
		return PTS_UNRESOLVED;
	}

	/* Check the operation was blocking until the signal was generated */
	if (tv_cur.tv_sec - tv_ref.tv_sec < 2)
	{
		printf("The operation lasted less than 3 seconds!\n");
		return PTS_FAIL;
	}

	/* If we get here, then the process was suspended until
	 * SIGALRM was raised.  */
	printf("Test PASSED\n");

	return PTS_PASS;

}<|MERGE_RESOLUTION|>--- conflicted
+++ resolved
@@ -31,46 +31,28 @@
 
 	/* Empty set of blocked signals */
 
-<<<<<<< HEAD
-	if (( sigemptyset( &newmask ) == -1) ||
-	        ( sigemptyset( &pendingset ) == -1 ) )
-=======
-	if ((sigemptyset(&newmask) == -1) ||
-	        (sigemptyset(&pendingset) == -1))
->>>>>>> f4b7b4f0
+	if (sigemptyset(&newmask) == -1 || sigemptyset(&pendingset) == -1)
 	{
 		printf("Error in sigemptyset()\n");
 		return PTS_UNRESOLVED;
 	}
 
 	/* Add SIGALRM to the set of blocked signals */
-<<<<<<< HEAD
-	if (sigaddset( &newmask, SIGALRM ) == -1)
-=======
 	if (sigaddset(&newmask, SIGALRM) == -1)
->>>>>>> f4b7b4f0
 	{
 		perror("Error in sigaddset()\n");
 		return PTS_UNRESOLVED;
 	}
 
 	/* Block SIGALRM */
-<<<<<<< HEAD
-	if (sigprocmask( SIG_SETMASK, &newmask, NULL ) == -1)
-=======
 	if (sigprocmask(SIG_SETMASK, &newmask, NULL) == -1)
->>>>>>> f4b7b4f0
 	{
 		printf("Error in sigprocmask()\n");
 		return PTS_UNRESOLVED;
 	}
 
 	/* Read clock */
-<<<<<<< HEAD
-	if (gettimeofday( &tv_ref, NULL ) != 0)
-=======
 	if (gettimeofday(&tv_ref, NULL) != 0)
->>>>>>> f4b7b4f0
 	{
 		printf("Failed to get time of day");
 		return PTS_UNRESOLVED;
@@ -81,22 +63,14 @@
 
 	/* Call sigwait.  It should wait for 5 seconds and then move
 	 * along the rest of the process when it received the SIGALRM */
-<<<<<<< HEAD
-	if (sigwait( &newmask, &sig ) != 0)
-=======
 	if (sigwait(&newmask, &sig) != 0)
->>>>>>> f4b7b4f0
 	{
 		printf("Error in sigwait()\n");
 		return PTS_UNRESOLVED;
 	}
 
 	/* Re-read clock */
-<<<<<<< HEAD
-	if (gettimeofday( &tv_cur, NULL ) != 0)
-=======
 	if (gettimeofday(&tv_cur, NULL) != 0)
->>>>>>> f4b7b4f0
 	{
 		printf("Failed to get time of day");
 		return PTS_UNRESOLVED;
