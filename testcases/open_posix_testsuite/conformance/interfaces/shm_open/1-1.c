--- conflicted
+++ resolved
@@ -53,11 +53,7 @@
 	}
 
 	buf = mmap(NULL, BUF_SIZE, PROT_WRITE, MAP_SHARED, fd, 0);
-<<<<<<< HEAD
-	if ( buf == MAP_FAILED) {
-=======
 	if (buf == MAP_FAILED) {
->>>>>>> f4b7b4f0
 		perror("An error occurs when calling mmap()");
 		shm_unlink(SHM_NAME);
 		return PTS_UNRESOLVED;	
@@ -73,11 +69,7 @@
 	}
 
 	buf = mmap(NULL, BUF_SIZE, PROT_READ, MAP_SHARED, fd, 0);
-<<<<<<< HEAD
-	if ( buf == MAP_FAILED) {
-=======
 	if (buf == MAP_FAILED) {
->>>>>>> f4b7b4f0
 		perror("An error occurs when calling mmap()");
 		shm_unlink(SHM_NAME);
 		return PTS_UNRESOLVED;	
